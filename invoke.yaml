--- conflicted
+++ resolved
@@ -6,12 +6,6 @@
 stimuli_path: null                           # Path to stimuli (defaults to {mario_dataset}/stimuli)
 output_dir: ./      # Output directory for derivatives
 
-<<<<<<< HEAD
 # Input paths
 replays_path: ../mario.replays  # Path to mario.replays output (required)
-clips_path: ../mario.replays    # Path to mario.scenes output (optional, for scene events)
-=======
-# Input paths (required for create-annotations task)
-replays_path: ../mario.replays  # Path to mario.replays output (REQUIRED - must be set!)
-clips_path: ../mario.scenes    # Path to mario.scenes output (optional, for scene events)
->>>>>>> c3f8f47f
+clips_path: ../mario.replays    # Path to mario.scenes output (optional, for scene events)